# This is a skeleton created by zproject.
# You can add hand-written code here.
save.xml
# Object files
*.o
*.so
*.ko
*.pyc

# Libraries
*.lib
*.a
*.la
*.pc
*.dll.a

# Shared objects (inc. Windows DLLs)
*.dll
*.so.*
*.dylib
*.lo

# Executables
src/zproject_selftest
*.exe
*.out
*.app
core

# Distcheck workspace and archives
zproject-*/
zproject-*.tar.gz
zproject-*.zip

# Man pages
doc/*.1
doc/*.3
doc/*.7

# autoconf files
.deps
.libs
*.log
*.trs
Makefile
Makefile.in
!builds/openwrt/Makefile
aclocal.m4
autom4te.cache/
config.log
config.status
config/
configure
configure.lineno
libtool
src/platform.h
src/platform.h.in
src/platform.h.in~
src/stamp-h1
src/test-suite.log
src/.dirstamp

# CMake cache
CMakeCache.txt
CMakeFiles/
CTestTestfile.cmake
cmake_install.cmake
compile_commands.json
DartConfiguration.tcl
install_manifest.txt
Testing/

# Repositories downloaded by CI integration scripts
<<<<<<< HEAD
gsl/
=======
tmp-deps/
###gsl/
###gitdown/

### Manually tracked: the czmq source is pulled as a test target
###libzmq/
###czmq/
>>>>>>> e61f8b45

# Travis build area
tmp/

# Valgrind files
callgrind*
vgcore*

# Vagrant files
.vagrant

# CLion / PyCharm
.idea

# GYP files
project.Makefile
*.target.mk
out/

# Android build results
builds/android/prefix

# Android - generated directories
src/app/bin/
src/app/gen/
src/app/obj/
src/app/local.properties

# Android - dependencies
src/app/jni/output

# Python build directory
build/

# MSVC build directories
obj/
bin/
*.tlog

# Qt
*pro.user
moc_*
build-*
bindings/qt/selftest/selftest

# Temporary files
*.swp
*.bak
.test*

# Netbeans directory
nbproject/

# editor backups
*~<|MERGE_RESOLUTION|>--- conflicted
+++ resolved
@@ -71,9 +71,6 @@
 Testing/
 
 # Repositories downloaded by CI integration scripts
-<<<<<<< HEAD
-gsl/
-=======
 tmp-deps/
 ###gsl/
 ###gitdown/
@@ -81,7 +78,6 @@
 ### Manually tracked: the czmq source is pulled as a test target
 ###libzmq/
 ###czmq/
->>>>>>> e61f8b45
 
 # Travis build area
 tmp/
