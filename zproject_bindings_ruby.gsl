--- conflicted
+++ resolved
@@ -67,11 +67,7 @@
         my.container.ruby_coerce_arg = "String($(my.container.ruby_name:))"
     elsif my.container.c_type = "byte"
         my.container.ruby_ffi_type = "char"
-<<<<<<< HEAD
-        my.container.ruby_coerce_arg = "String($(my.container.ruby_name:))[0]"
-=======
         my.container.ruby_coerce_arg = "Integer($(my.container.ruby_name:))"
->>>>>>> 30338e3f
     elsif count (project.class, defined (class.RubyName) & (my.container.type = class.c_name))
         for project.class where (defined (class.RubyName) & (my.container.type = class.c_name))
             if my.container.by_reference
